--- conflicted
+++ resolved
@@ -25,6 +25,7 @@
 managing sessions.
 """
 
+
 from __future__ import division
 
 from collections import deque, namedtuple
@@ -32,11 +33,7 @@
 from .compat import integer, string, urlparse
 from .connection import connect, Response, RUN, PULL_ALL
 from .constants import ENCRYPTED_DEFAULT, TRUST_DEFAULT, TRUST_SIGNED_CERTIFICATES
-<<<<<<< HEAD
-from .exceptions import CypherError, ProtocolError
-=======
-from .exceptions import CypherError, ResultError
->>>>>>> aff68603
+from .exceptions import CypherError, ProtocolError, ResultError
 from .ssl_compat import SSL_AVAILABLE, SSLContext, PROTOCOL_SSLv23, OP_NO_SSLv2, CERT_REQUIRED
 from .types import hydrated
 
